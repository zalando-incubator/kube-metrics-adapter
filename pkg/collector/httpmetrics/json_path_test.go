package httpmetrics

import (
	"errors"
	"fmt"
	"net/http"
	"net/http/httptest"
	"net/url"
	"testing"

	"github.com/stretchr/testify/require"
)

func makeTestHTTPServer(t *testing.T, response []byte) *httptest.Server {
	h := func(w http.ResponseWriter, r *http.Request) {
		require.Equal(t, r.URL.Path, "/metrics")
		w.Header().Set("Content-Type", "application/json")
		_, err := w.Write(response)
		require.NoError(t, err)
	}
	return httptest.NewServer(http.HandlerFunc(h))
}

func TestJSONPathMetricsGetter(t *testing.T) {
	for _, tc := range []struct {
		name         string
		jsonResponse []byte
		jsonPath     string
		result       float64
		aggregator   AggregatorFunc
		err          error
	}{
		{
			name:         "basic single value on object attribute",
			jsonResponse: []byte(`{"value":3}`),
			jsonPath:     "$.value",
			result:       3,
			aggregator:   Average,
		},
		{
			name:         "basic average on object attribute",
			jsonResponse: []byte(`{"value":[3,4,5]}`),
			jsonPath:     "$.value",
			result:       4,
			aggregator:   Average,
		},
		{
			name:         "basic average on simple array",
			jsonResponse: []byte(`[3,4,5]`),
			jsonPath:     "$",
			result:       4,
			aggregator:   Average,
		},
		{
			name:         "basic average on nested array",
			jsonResponse: []byte(`[[3, 1235467890], [4, 1234567891], [5, 1234567892]]`),
			jsonPath:     "$[:][0]",
			result:       4,
			aggregator:   Average,
		},
		{
			name:         "dotted key",
			jsonResponse: []byte(`{"metric.value":5}`),
			jsonPath:     "$['metric.value']",
			result:       5,
			aggregator:   Average,
		},
		{
<<<<<<< HEAD
			name:         "json path that does not resolve to data should lead to error",
=======
			name:         "glob array query",
			jsonResponse: []byte(`{"worker_status":[{"last_status":{"backlog":3}},{"last_status":{"backlog":7}}]}`),
			jsonPath:     "$.worker_status.[*].last_status.backlog",
			result:       5,
			aggregator:   Average,
		},
		{
			name:         "json path not resulting in array or number should lead to error",
>>>>>>> bbfd982f
			jsonResponse: []byte(`{"metric.value":5}`),
			jsonPath:     "$['invalid.metric.values']",
			err:          errors.New("unexpected json: expected single numeric or array value"),
		},
		{
			name:         "invalid json should error",
			jsonResponse: []byte(`{`),
			jsonPath:     "$['invalid.metric.values']",
			err:          errors.New("unexpected end of file"),
		},
	} {
		t.Run(tc.name, func(t *testing.T) {
			server := makeTestHTTPServer(t, tc.jsonResponse)
			defer server.Close()
			getter, err := NewJSONPathMetricsGetter(DefaultMetricsHTTPClient(), tc.aggregator, tc.jsonPath)
			require.NoError(t, err)
			url, err := url.Parse(fmt.Sprintf("%s/metrics", server.URL))
			require.NoError(t, err)
			metric, err := getter.GetMetric(*url)
			if tc.err != nil {
				require.Error(t, err)
				require.Equal(t, tc.err.Error(), err.Error())
				return
			}
			require.NoError(t, err)
			require.Equal(t, tc.result, metric)
		})
	}
}<|MERGE_RESOLUTION|>--- conflicted
+++ resolved
@@ -66,9 +66,6 @@
 			aggregator:   Average,
 		},
 		{
-<<<<<<< HEAD
-			name:         "json path that does not resolve to data should lead to error",
-=======
 			name:         "glob array query",
 			jsonResponse: []byte(`{"worker_status":[{"last_status":{"backlog":3}},{"last_status":{"backlog":7}}]}`),
 			jsonPath:     "$.worker_status.[*].last_status.backlog",
@@ -77,7 +74,6 @@
 		},
 		{
 			name:         "json path not resulting in array or number should lead to error",
->>>>>>> bbfd982f
 			jsonResponse: []byte(`{"metric.value":5}`),
 			jsonPath:     "$['invalid.metric.values']",
 			err:          errors.New("unexpected json: expected single numeric or array value"),
