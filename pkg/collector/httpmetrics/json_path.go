--- conflicted
+++ resolved
@@ -76,10 +76,6 @@
 		return 0, fmt.Errorf("unexpected json: expected single numeric or array value")
 	}
 
-<<<<<<< HEAD
-	if len(nodes) != 1 {
-		nodes = []*ajson.Node{ajson.ArrayNode("root", nodes)}
-=======
 	if len(nodes) > 1 {
 		if g.aggregator == nil {
 			return 0, fmt.Errorf("no aggregator function has been specified")
@@ -93,7 +89,6 @@
 			values = append(values, v)
 		}
 		return g.aggregator(values...), nil
->>>>>>> bbfd982f
 	}
 
 	node := nodes[0]
